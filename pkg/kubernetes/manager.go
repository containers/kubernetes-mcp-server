--- conflicted
+++ resolved
@@ -113,37 +113,6 @@
 	return k8s, nil
 }
 
-<<<<<<< HEAD
-=======
-func (m *Manager) VerifyToken(ctx context.Context, token, audience string) (*authenticationv1api.UserInfo, []string, error) {
-	tokenReviewClient := m.kubernetes.AuthenticationV1().TokenReviews()
-	tokenReview := &authenticationv1api.TokenReview{
-		TypeMeta: metav1.TypeMeta{
-			APIVersion: "authentication.k8s.io/v1",
-			Kind:       "TokenReview",
-		},
-		Spec: authenticationv1api.TokenReviewSpec{
-			Token:     token,
-			Audiences: []string{audience},
-		},
-	}
-
-	result, err := tokenReviewClient.Create(ctx, tokenReview, metav1.CreateOptions{})
-	if err != nil {
-		return nil, nil, fmt.Errorf("failed to create token review: %v", err)
-	}
-
-	if !result.Status.Authenticated {
-		if result.Status.Error != "" {
-			return nil, nil, fmt.Errorf("token authentication failed: %s", result.Status.Error)
-		}
-		return nil, nil, fmt.Errorf("token authentication failed")
-	}
-
-	return &result.Status.User, result.Status.Audiences, nil
-}
-
->>>>>>> 4a0914e4
 func (m *Manager) Derived(ctx context.Context) (*Kubernetes, error) {
 	authorization, ok := ctx.Value(OAuthAuthorizationHeader).(string)
 	if !ok || !strings.HasPrefix(authorization, "Bearer ") {
