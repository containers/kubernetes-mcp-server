--- conflicted
+++ resolved
@@ -188,8 +188,8 @@
 	if results == "" {
 		results = fmt.Sprintf("The node %s has not logged any message yet or the log file is empty", name)
 	}
-<<<<<<< HEAD
-	return api.NewToolCallResult(ret, nil), nil
+
+	return api.NewToolCallResult(results, nil), nil
 }
 
 func nodesStatsSummary(params api.ToolHandlerParams) (*api.ToolCallResult, error) {
@@ -247,8 +247,4 @@
 	}
 
 	return api.NewToolCallResult(buf.String(), nil), nil
-=======
-
-	return api.NewToolCallResult(results, nil), nil
->>>>>>> 900ac03e
 }