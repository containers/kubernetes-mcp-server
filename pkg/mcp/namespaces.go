package mcp

import (
	"context"
	"fmt"

	"github.com/mark3labs/mcp-go/mcp"
	"github.com/mark3labs/mcp-go/server"

	"github.com/netSkopePlatformEng/kubernetes-mcp-server/pkg/kubernetes"
)

func (s *Server) initNamespaces() []server.ServerTool {
	ret := make([]server.ServerTool, 0)
	ret = append(ret, server.ServerTool{
		Tool: mcp.NewTool("namespaces_list",
			mcp.WithDescription("List all the Kubernetes namespaces in the current cluster"),
			// Tool annotations
			mcp.WithTitleAnnotation("Namespaces: List"),
			mcp.WithReadOnlyHintAnnotation(true),
			mcp.WithDestructiveHintAnnotation(false),
			mcp.WithOpenWorldHintAnnotation(true),
		), Handler: s.namespacesList,
	})
<<<<<<< HEAD
	k, err := s.getManager()
	if err == nil && k.IsOpenShift(context.Background()) {
=======
	// Only check for OpenShift if we have an active cluster
	if s.k != nil && s.k.IsOpenShift(context.Background()) {
>>>>>>> 82dfdcfc
		ret = append(ret, server.ServerTool{
			Tool: mcp.NewTool("projects_list",
				mcp.WithDescription("List all the OpenShift projects in the current cluster"),
				// Tool annotations
				mcp.WithTitleAnnotation("Projects: List"),
				mcp.WithReadOnlyHintAnnotation(true),
				mcp.WithDestructiveHintAnnotation(false),
				mcp.WithOpenWorldHintAnnotation(true),
			), Handler: s.projectsList,
		})
	}
	return ret
}

func (s *Server) namespacesList(ctx context.Context, _ mcp.CallToolRequest) (*mcp.CallToolResult, error) {
<<<<<<< HEAD
	k, err := s.getManager()
	if err != nil {
		return NewTextResult("", fmt.Errorf("failed to get kubernetes manager: %v", err)), nil
	}
	derived, err := k.Derived(ctx)
=======
	derived, cleanup, err := s.getFreshDerived(ctx)
>>>>>>> 82dfdcfc
	if err != nil {
		return nil, err
	}
	defer cleanup()
	ret, err := derived.NamespacesList(ctx, kubernetes.ResourceListOptions{AsTable: s.configuration.ListOutput.AsTable()})
	if err != nil {
		return NewTextResult("", fmt.Errorf("failed to list namespaces: %v", err)), nil
	}
	return NewTextResult(s.configuration.ListOutput.PrintObj(ret)), nil
}

func (s *Server) projectsList(ctx context.Context, _ mcp.CallToolRequest) (*mcp.CallToolResult, error) {
<<<<<<< HEAD
	k, err := s.getManager()
	if err != nil {
		return NewTextResult("", fmt.Errorf("failed to get kubernetes manager: %v", err)), nil
	}
	derived, err := k.Derived(ctx)
=======
	derived, cleanup, err := s.getFreshDerived(ctx)
>>>>>>> 82dfdcfc
	if err != nil {
		return nil, err
	}
	defer cleanup()
	ret, err := derived.ProjectsList(ctx, kubernetes.ResourceListOptions{AsTable: s.configuration.ListOutput.AsTable()})
	if err != nil {
		return NewTextResult("", fmt.Errorf("failed to list projects: %v", err)), nil
	}
	return NewTextResult(s.configuration.ListOutput.PrintObj(ret)), nil
}<|MERGE_RESOLUTION|>--- conflicted
+++ resolved
@@ -22,13 +22,8 @@
 			mcp.WithOpenWorldHintAnnotation(true),
 		), Handler: s.namespacesList,
 	})
-<<<<<<< HEAD
-	k, err := s.getManager()
-	if err == nil && k.IsOpenShift(context.Background()) {
-=======
 	// Only check for OpenShift if we have an active cluster
 	if s.k != nil && s.k.IsOpenShift(context.Background()) {
->>>>>>> 82dfdcfc
 		ret = append(ret, server.ServerTool{
 			Tool: mcp.NewTool("projects_list",
 				mcp.WithDescription("List all the OpenShift projects in the current cluster"),
@@ -44,15 +39,7 @@
 }
 
 func (s *Server) namespacesList(ctx context.Context, _ mcp.CallToolRequest) (*mcp.CallToolResult, error) {
-<<<<<<< HEAD
-	k, err := s.getManager()
-	if err != nil {
-		return NewTextResult("", fmt.Errorf("failed to get kubernetes manager: %v", err)), nil
-	}
-	derived, err := k.Derived(ctx)
-=======
 	derived, cleanup, err := s.getFreshDerived(ctx)
->>>>>>> 82dfdcfc
 	if err != nil {
 		return nil, err
 	}
@@ -65,15 +52,7 @@
 }
 
 func (s *Server) projectsList(ctx context.Context, _ mcp.CallToolRequest) (*mcp.CallToolResult, error) {
-<<<<<<< HEAD
-	k, err := s.getManager()
-	if err != nil {
-		return NewTextResult("", fmt.Errorf("failed to get kubernetes manager: %v", err)), nil
-	}
-	derived, err := k.Derived(ctx)
-=======
 	derived, cleanup, err := s.getFreshDerived(ctx)
->>>>>>> 82dfdcfc
 	if err != nil {
 		return nil, err
 	}
