--- conflicted
+++ resolved
@@ -90,29 +90,19 @@
 	if s.configuration.StaticConfig.IsMultiClusterEnabled() {
 		// Create or reuse the multi-cluster Kubernetes instance
 		if s.k8s == nil {
-<<<<<<< HEAD
-			logger := klog.Background()
-			k8s, err := internalk8s.NewKubernetes(s.configuration.StaticConfig, logger)
-			if err != nil {
-=======
 			logger.V(2).Info("Creating new multi-cluster Kubernetes instance")
 			k8s, err := internalk8s.NewKubernetes(s.configuration.StaticConfig, logger)
 			if err != nil {
 				logger.Error(err, "Failed to create multi-cluster Kubernetes instance")
->>>>>>> 738050aa
 				return err
 			}
 			s.k8s = k8s
 		}
-<<<<<<< HEAD
-		// Get the Manager from the Kubernetes instance (which reflects current active cluster)
-=======
 
 		// Get the Manager from the Kubernetes instance (which reflects current active cluster)
 		activeCluster := s.k8s.GetActiveCluster()
 		logger.V(2).Info("Getting manager for active cluster", "cluster", activeCluster)
 
->>>>>>> 738050aa
 		manager, err := s.k8s.GetManager()
 		if err != nil {
 			logger.Error(err, "Failed to get manager for active cluster", "cluster", activeCluster)
