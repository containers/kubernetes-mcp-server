--- conflicted
+++ resolved
@@ -3,10 +3,6 @@
 import (
 	"context"
 	"fmt"
-<<<<<<< HEAD
-	"log"
-=======
->>>>>>> b7dcd6d5
 	"time"
 
 	"helm.sh/helm/v3/pkg/action"
@@ -15,10 +11,7 @@
 	"helm.sh/helm/v3/pkg/registry"
 	"helm.sh/helm/v3/pkg/release"
 	"k8s.io/cli-runtime/pkg/genericclioptions"
-<<<<<<< HEAD
-=======
 	"k8s.io/klog/v2"
->>>>>>> b7dcd6d5
 	"sigs.k8s.io/yaml"
 )
 
